@tailwind base;
@tailwind components;
@tailwind utilities;

<<<<<<< HEAD
* {
  font-family: "Inter";
=======
@font-face {
  font-family: "Inter";
  font-weight: 400;
  font-style: normal;
  font-display: fallback;
  src: url("b64---./fonts/Inter-Regular.woff2---");
}

@font-face {
  font-family: "Inter";
  font-weight: 600;
  font-style: normal;
  font-display: fallback;
  src: url("b64---./fonts/Inter-SemiBold.woff2---");
}

@font-face {
  font-family: "Barlow";
  font-weight: 600;
  font-style: normal;
  font-display: fallback;
  src: url("b64---./fonts/Barlow-SemiBold.woff2---");
}

@font-face {
  font-family: "JetBrainsMono";
  font-weight: 400;
  font-style: normal;
  font-display: fallback;
  src: url("b64---./fonts/JetBrainsMono-Regular.woff2---");
>>>>>>> f41cc1a4
}

*:focus,
*:active {
  outline: none !important; /* Outline will always be added using Tailwind */
}

.input:not(.disabled) {
  @apply bg-white dark:bg-gray-900;
  @apply text-gray-800 dark:text-gray-100;
}
.input.disabled {
  @apply bg-gray-100 dark:bg-gray-800;
  @apply text-gray-400 dark:text-gray-400;
  @apply cursor-not-allowed;
}

.menu {
  @apply p-2 min-w-min overflow-auto;
  @apply rounded-md shadow-md border border-gray-300 dark:border-gray-700;
  @apply bg-white dark:bg-gray-900 text-sm text-gray-800 dark:text-gray-100;
}<|MERGE_RESOLUTION|>--- conflicted
+++ resolved
@@ -1,43 +1,6 @@
 @tailwind base;
 @tailwind components;
 @tailwind utilities;
-
-<<<<<<< HEAD
-* {
-  font-family: "Inter";
-=======
-@font-face {
-  font-family: "Inter";
-  font-weight: 400;
-  font-style: normal;
-  font-display: fallback;
-  src: url("b64---./fonts/Inter-Regular.woff2---");
-}
-
-@font-face {
-  font-family: "Inter";
-  font-weight: 600;
-  font-style: normal;
-  font-display: fallback;
-  src: url("b64---./fonts/Inter-SemiBold.woff2---");
-}
-
-@font-face {
-  font-family: "Barlow";
-  font-weight: 600;
-  font-style: normal;
-  font-display: fallback;
-  src: url("b64---./fonts/Barlow-SemiBold.woff2---");
-}
-
-@font-face {
-  font-family: "JetBrainsMono";
-  font-weight: 400;
-  font-style: normal;
-  font-display: fallback;
-  src: url("b64---./fonts/JetBrainsMono-Regular.woff2---");
->>>>>>> f41cc1a4
-}
 
 *:focus,
 *:active {
